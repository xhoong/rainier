package rainier.sampler

import rainier.compute._

<<<<<<< HEAD
case class HamiltonianChain(accepted: Boolean,
                            acceptanceProb: Double,
                            hParams: HParams,
                            negativeDensity: Real,
                            variables: Seq[Variable],
                            gradient: Seq[Real],
                            cf: Compiler.CompiledFunction)(implicit rng: RNG) {
=======
case class HamiltonianChain(
    accepted: Boolean,
    hParams: HParams,
    cf: Array[Double] => (Double, Array[Double]))(implicit rng: RNG) {
>>>>>>> d7d9d186

  // Take a single leapfrog step without re-initializing momenta
  // for use in tuning the step size
  def stepOnce(stepSize: Double): HamiltonianChain = {
    val newParams = integrator.step(hParams, stepSize)
    copy(hParams = newParams)
  }

  def nextHMC(stepSize: Double, nSteps: Int): HamiltonianChain = {
    val initialParams =
      HParams(hParams.qs, hParams.gradPotential, hParams.potential)
    val finalParams = (1 to nSteps)
      .foldLeft(initialParams) {
        case (params, _) => integrator.step(params, stepSize)
      }
    val deltaH =
      finalParams.hamiltonian - initialParams.hamiltonian

    //we accept the proposal with probability min{1, exp(-deltaH)}
    val newAcceptanceProb = Math.exp(-deltaH).min(1.0)
    val (newParams, newAccepted) = {
      if (rng.standardUniform < newAcceptanceProb)
        (finalParams, true)
      else
        (initialParams, false)
    }
    copy(
      hParams = newParams,
      accepted = newAccepted,
      acceptanceProb = newAcceptanceProb
    )
  }

  def nextNUTS(stepSize: Double, maxDepth: Int = 6): HamiltonianChain = {
    val initialParams =
      HParams(hParams.qs, hParams.gradPotential, hParams.potential)
    val newParams =
      NUTS(initialParams, stepSize, integrator, maxDepth).run
    val newAccepted = (hParams.qs != newParams.qs)
    copy(
      hParams = newParams,
      accepted = newAccepted
    )
  }

  private def integrator = LeapFrogIntegrator(cf)
}

object HamiltonianChain {

  def apply(variables: Seq[Variable], density: Real)(
      implicit rng: RNG): HamiltonianChain = {
    val negativeDensity = density * -1
<<<<<<< HEAD
    val gradient = Gradient.derive(variables, negativeDensity).toList
    val cf = Compiler(negativeDensity :: gradient)
    val hParams = initialize(negativeDensity, variables, gradient, cf)
    HamiltonianChain(true,
                     1.0,
                     hParams,
                     negativeDensity,
                     variables,
                     gradient,
                     cf)
=======
    val cf = Compiler.default.compileGradient(variables, negativeDensity)
    val hParams = initialize(variables.size, cf)
    HamiltonianChain(true, hParams, cf)
>>>>>>> d7d9d186
  }

  def initialize(nVars: Int, cf: Array[Double] => (Double, Array[Double]))(
      implicit rng: RNG): HParams = {
    val qs = 1
      .to(nVars)
      .map { v =>
        rng.standardNormal
      }
      .toArray

    val (potential, gradPotential) = cf(qs)

    HParams(qs, gradPotential, potential)
  }
}

case class HParams(
    qs: Array[Double],
    ps: Array[Double],
    gradPotential: Array[Double],
    potential: Double
) {

  /**
    * This is the dot product (ps^T ps).
    * The fancier variations of HMC involve changing this kinetic term
    * to either take the dot product with respect to a non-identity matrix (ps^T M ps)
    * (a non-standard Euclidean metric) or a matrix that depends on the qs
    * (ps^T M(qs) ps) (a Riemannian metric)
    */
  private val kinetic = ps.map { p =>
    p * p
  }.sum / 2

  val hamiltonian = kinetic + potential
}

object HParams {

  def apply(qs: Array[Double], gradPotential: Array[Double], potential: Double)(
      implicit rng: RNG): HParams = {
    val ps = qs.map { _ =>
      rng.standardNormal
    }

    HParams(qs, ps, gradPotential, potential)
  }
}<|MERGE_RESOLUTION|>--- conflicted
+++ resolved
@@ -2,7 +2,6 @@
 
 import rainier.compute._
 
-<<<<<<< HEAD
 case class HamiltonianChain(accepted: Boolean,
                             acceptanceProb: Double,
                             hParams: HParams,
@@ -10,12 +9,12 @@
                             variables: Seq[Variable],
                             gradient: Seq[Real],
                             cf: Compiler.CompiledFunction)(implicit rng: RNG) {
-=======
-case class HamiltonianChain(
-    accepted: Boolean,
-    hParams: HParams,
-    cf: Array[Double] => (Double, Array[Double]))(implicit rng: RNG) {
->>>>>>> d7d9d186
+//=======
+//case class HamiltonianChain(
+//    accepted: Boolean,
+//    hParams: HParams,
+//    cf: Array[Double] => (Double, Array[Double]))(implicit rng: RNG) {
+//>>>>>>> master
 
   // Take a single leapfrog step without re-initializing momenta
   // for use in tuning the step size
@@ -69,9 +68,7 @@
   def apply(variables: Seq[Variable], density: Real)(
       implicit rng: RNG): HamiltonianChain = {
     val negativeDensity = density * -1
-<<<<<<< HEAD
-    val gradient = Gradient.derive(variables, negativeDensity).toList
-    val cf = Compiler(negativeDensity :: gradient)
+    val cf = Compiler.default.compileGradient(variables, negativeDensity)
     val hParams = initialize(negativeDensity, variables, gradient, cf)
     HamiltonianChain(true,
                      1.0,
@@ -80,11 +77,6 @@
                      variables,
                      gradient,
                      cf)
-=======
-    val cf = Compiler.default.compileGradient(variables, negativeDensity)
-    val hParams = initialize(variables.size, cf)
-    HamiltonianChain(true, hParams, cf)
->>>>>>> d7d9d186
   }
 
   def initialize(nVars: Int, cf: Array[Double] => (Double, Array[Double]))(
